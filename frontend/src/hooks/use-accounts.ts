import { useQuery, UseQueryOptions } from '@tanstack/react-query';
import { createClient } from '@/lib/supabase/client';
import { GetAccountsResponse } from '@usebasejump/shared';

export const useAccounts = (options?: UseQueryOptions<GetAccountsResponse>) => {
  const supabaseClient = createClient();
  
<<<<<<< HEAD
  return useSWR<GetAccountsResponse>(
    !!supabaseClient && ['accounts'],
    async () => {
=======
  return useQuery<GetAccountsResponse>({
    queryKey: ['accounts'],
    queryFn: async () => {
>>>>>>> af144860
      const { data, error } = await supabaseClient.rpc('get_accounts');

      if (error) {
        throw new Error(error.message);
      }

      return data;
    },
    ...options,
  });
};<|MERGE_RESOLUTION|>--- conflicted
+++ resolved
@@ -5,15 +5,9 @@
 export const useAccounts = (options?: UseQueryOptions<GetAccountsResponse>) => {
   const supabaseClient = createClient();
   
-<<<<<<< HEAD
-  return useSWR<GetAccountsResponse>(
-    !!supabaseClient && ['accounts'],
-    async () => {
-=======
   return useQuery<GetAccountsResponse>({
     queryKey: ['accounts'],
     queryFn: async () => {
->>>>>>> af144860
       const { data, error } = await supabaseClient.rpc('get_accounts');
 
       if (error) {
