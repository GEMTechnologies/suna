--- conflicted
+++ resolved
@@ -16,12 +16,7 @@
     "@dnd-kit/core": "^6.3.1",
     "@dnd-kit/sortable": "^10.0.0",
     "@dnd-kit/utilities": "^3.2.2",
-<<<<<<< HEAD
-    "@hookform/resolvers": "^5.0.1",
-    "@icons-pack/react-simple-icons": "^13.7.0",
-=======
     "@hookform/resolvers": "^5.2.1",
->>>>>>> d79adf8b
     "@next/third-parties": "^15.3.1",
     "@number-flow/react": "^0.5.7",
     "@radix-ui/react-accordion": "^1.2.11",
