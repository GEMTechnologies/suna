import json
import uuid
from datetime import datetime, timezone
from typing import Dict, Any, Tuple, Optional

from core.services.supabase import DBConnection
from core.services import redis
from core.utils.logger import logger, structlog
from core.utils.config import config, EnvMode
from run_agent_background import run_agent_background
from core.billing.billing_integration import billing_integration
from .trigger_service import TriggerEvent, TriggerResult
from .utils import format_workflow_for_llm




class ExecutionService:

    def __init__(self, db_connection: DBConnection):
        self._db = db_connection
        self._session_manager = SessionManager(db_connection)
        self._agent_executor = AgentExecutor(db_connection, self._session_manager)
        self._workflow_executor = WorkflowExecutor(db_connection, self._session_manager)
    
    async def execute_trigger_result(
        self,
        agent_id: str,
        trigger_result: TriggerResult,
        trigger_event: TriggerEvent
    ) -> Dict[str, Any]:
        try:
            logger.debug(f"Executing trigger for agent {agent_id}: workflow={trigger_result.should_execute_workflow}, agent={trigger_result.should_execute_agent}")
            
            if trigger_result.should_execute_workflow:
                return await self._workflow_executor.execute_workflow(
                    agent_id=agent_id,
                    workflow_id=trigger_result.workflow_id,
                    workflow_input=trigger_result.workflow_input or {},
                    trigger_result=trigger_result,
                    trigger_event=trigger_event
                )
            else:
                return await self._agent_executor.execute_agent(
                    agent_id=agent_id,
                    trigger_result=trigger_result,
                    trigger_event=trigger_event
                )
                
        except Exception as e:
            logger.error(f"Failed to execute trigger result: {e}")
            return {
                "success": False,
                "error": str(e),
                "message": "Failed to execute trigger"
            }


class SessionManager:
    def __init__(self, db_connection: DBConnection):
        self._db = db_connection
    
    async def create_agent_session(
        self,
        agent_id: str,
        agent_config: Dict[str, Any],
        trigger_event: TriggerEvent
    ) -> Tuple[str, str]:
        client = await self._db.client
        
        project_id = str(uuid.uuid4())
        thread_id = str(uuid.uuid4())
        account_id = agent_config.get('account_id')
        
        placeholder_name = f"Trigger: {agent_config.get('name', 'Agent')} - {trigger_event.trigger_id[:8]}"
        
        await client.table('projects').insert({
            "project_id": project_id,
            "account_id": account_id,
            "name": placeholder_name,
            "created_at": datetime.now(timezone.utc).isoformat()
        }).execute()
        
        await self._create_sandbox_for_project(project_id)
        
        await client.table('threads').insert({
            "thread_id": thread_id,
            "project_id": project_id,
            "account_id": account_id,
            "created_at": datetime.now(timezone.utc).isoformat()
        }).execute()
        
        logger.debug(f"Created agent session: project={project_id}, thread={thread_id}")
        return thread_id, project_id
    
    async def create_workflow_session(
        self,
        account_id: str,
        workflow_id: str,
        workflow_name: str
    ) -> Tuple[str, str]:
        client = await self._db.client
        
        project_id = str(uuid.uuid4())
        thread_id = str(uuid.uuid4())
        
        await client.table('projects').insert({
            "project_id": project_id,
            "account_id": account_id,
            "name": f"Workflow: {workflow_name}",
            "created_at": datetime.now(timezone.utc).isoformat()
        }).execute()
        
        await self._create_sandbox_for_project(project_id)
        
        await client.table('threads').insert({
            "thread_id": thread_id,
            "project_id": project_id,
            "account_id": account_id,
            "created_at": datetime.now(timezone.utc).isoformat(),
            "metadata": {
                "workflow_execution": True,
                "workflow_id": workflow_id,
                "workflow_name": workflow_name
            }
        }).execute()
        
        logger.debug(f"Created workflow session: project={project_id}, thread={thread_id}")
        return thread_id, project_id
    
    async def _create_sandbox_for_project(self, project_id: str) -> None:
        client = await self._db.client
        
        try:
            from core.sandbox.sandbox import create_sandbox, delete_sandbox
            
            sandbox_pass = str(uuid.uuid4())
            sandbox = await create_sandbox(sandbox_pass, project_id)
            sandbox_id = sandbox.id
            
            vnc_link = await sandbox.get_preview_link(6080)
            website_link = await sandbox.get_preview_link(8080)
            vnc_url = self._extract_url(vnc_link)
            website_url = self._extract_url(website_link)
            token = self._extract_token(vnc_link)
            
            update_result = await client.table('projects').update({
                'sandbox': {
                    'id': sandbox_id,
                    'pass': sandbox_pass,
                    'vnc_preview': vnc_url,
                    'sandbox_url': website_url,
                    'token': token
                }
            }).eq('project_id', project_id).execute()
            
            if not update_result.data:
                await delete_sandbox(sandbox_id)
                raise Exception("Database update failed")
                
        except Exception as e:
            await client.table('projects').delete().eq('project_id', project_id).execute()
            raise Exception(f"Failed to create sandbox: {str(e)}")
    
    def _extract_url(self, link) -> str:
        if hasattr(link, 'url'):
            return link.url
        return str(link).split("url='")[1].split("'")[0]
    
    def _extract_token(self, link) -> str:
        if hasattr(link, 'token'):
            return link.token
        if "token='" in str(link):
            return str(link).split("token='")[1].split("'")[0]
        return None


class AgentExecutor:
    def __init__(self, db_connection: DBConnection, session_manager: SessionManager):
        self._db = db_connection
        self._session_manager = session_manager
    
    async def execute_agent(
        self,
        agent_id: str,
        trigger_result: TriggerResult,
        trigger_event: TriggerEvent
    ) -> Dict[str, Any]:
        try:
            agent_config = await self._get_agent_config(agent_id)
            if not agent_config:
                raise ValueError(f"Agent {agent_id} not found")
            
            thread_id, project_id = await self._session_manager.create_agent_session(
                agent_id, agent_config, trigger_event
            )
            
            merged_variables = dict(trigger_result.execution_variables or {})
            if hasattr(trigger_event, "context") and isinstance(trigger_event.context, dict):
                merged_variables["context"] = trigger_event.context

            await self._create_initial_message(
                thread_id, trigger_result.agent_prompt, merged_variables
            )
            
            agent_run_id = await self._start_agent_execution(
                thread_id, project_id, agent_config, trigger_result.execution_variables
            )
            
            return {
                "success": True,
                "thread_id": thread_id,
                "agent_run_id": agent_run_id,
                "message": "Agent execution started successfully"
            }
            
        except Exception as e:
            logger.error(f"Failed to execute agent {agent_id}: {e}")
            return {
                "success": False,
                "error": str(e),
                "message": "Failed to start agent execution"
            }
    
    async def _get_agent_config(self, agent_id: str) -> Dict[str, Any]:
        try:
            logger.debug(f"Getting agent config for agent_id: {agent_id}")
            
            client = await self._db.client
            agent_result = await client.table('agents').select('account_id, name, current_version_id').eq('agent_id', agent_id).execute()
            
            if not agent_result.data:
                logger.error(f"Agent not found in database: {agent_id}")
                return None
            
            agent_data = agent_result.data[0]
            account_id = agent_data.get('account_id')
            current_version_id = agent_data.get('current_version_id')
            logger.debug(f"Found agent in database: {agent_data.get('name')}, account_id: {account_id}, current_version_id: {current_version_id}")
            
            if not current_version_id:
                logger.error(f"Agent {agent_id} has no current_version_id set. This is likely the cause of the fallback to default prompt.")
                return {
                    'agent_id': agent_id,
                    'account_id': agent_data.get('account_id'),
                    'name': agent_data.get('name', 'Unknown Agent'),
                    'system_prompt': 'You are a helpful AI assistant.',
                    'configured_mcps': [],
                    'custom_mcps': [],
                    'agentpress_tools': {},
                }
            
            from core.versioning.version_service import get_version_service
            version_service = await get_version_service()
            
            user_id_for_version = account_id if account_id else "system"
            
            try:
                version = await version_service.get_version(agent_id, current_version_id, user_id_for_version)
                logger.debug(f"Successfully retrieved version {current_version_id} for agent {agent_id}: {version.version_name}")
                
                return {
                    'agent_id': agent_id,
                    'account_id': agent_data.get('account_id'),
                    'name': agent_data.get('name', 'Unknown Agent'),
                    'system_prompt': version.system_prompt,
                    'model': version.model,
                    'configured_mcps': version.configured_mcps,
                    'custom_mcps': version.custom_mcps,
                    'agentpress_tools': version.agentpress_tools if isinstance(version.agentpress_tools, dict) else {},
                    'current_version_id': version.version_id,
                    'version_name': version.version_name
                }
                
            except Exception as version_error:
                logger.error(f"Failed to get version {current_version_id} for agent {agent_id}: {type(version_error).__name__}: {version_error}")
                if user_id_for_version != "system":
                    try:
                        version = await version_service.get_version(agent_id, current_version_id, "system")
                        return {
                            'agent_id': agent_id,
                            'account_id': agent_data.get('account_id'),
                            'name': agent_data.get('name', 'Unknown Agent'),
                            'system_prompt': version.system_prompt,
                            'model': version.model,
                            'configured_mcps': version.configured_mcps,
                            'custom_mcps': version.custom_mcps,
                            'agentpress_tools': version.agentpress_tools if isinstance(version.agentpress_tools, dict) else {},
                            'current_version_id': version.version_id,
                            'version_name': version.version_name
                        }
                        
                    except Exception as system_version_error:
                        logger.error(f"Failed to get version {current_version_id} with system user for agent {agent_id}: {type(system_version_error).__name__}: {system_version_error}")
                
                logger.error(f"Unable to retrieve version {current_version_id} for agent {agent_id}. Using fallback configuration.")
                return {
                    'agent_id': agent_id,
                    'account_id': agent_data.get('account_id'),
                    'name': agent_data.get('name', 'Unknown Agent'),
                    'system_prompt': 'You are a helpful AI assistant.',
                    'configured_mcps': [],
                    'custom_mcps': [],
                    'agentpress_tools': {},
                }
            
        except Exception as e:
            logger.error(f"Failed to get agent config using versioning system for agent {agent_id}: {e}", exc_info=True)
            return None
    
    async def _create_initial_message(
        self, 
        thread_id: str, 
        prompt: str, 
        trigger_data: Dict[str, Any]
    ) -> None:
        client = await self._db.client

        rendered_content = prompt
        try:
            if isinstance(trigger_data, dict) and "context" in trigger_data:
                ctx = trigger_data.get("context") or {}
                payload_obj = ctx.get("payload") if isinstance(ctx, dict) else None
                trigger_slug = ctx.get("trigger_slug") if isinstance(ctx, dict) else None
                webhook_id = ctx.get("webhook_id") if isinstance(ctx, dict) else None

                def _to_json(o: Any) -> str:
                    try:
                        return json.dumps(o, ensure_ascii=False, indent=2)
                    except Exception:
                        return str(o)

                if "{{payload}}" in rendered_content:
                    rendered_content = rendered_content.replace("{{payload}}", _to_json(payload_obj))
                if "{{trigger_slug}}" in rendered_content:
                    rendered_content = rendered_content.replace("{{trigger_slug}}", str(trigger_slug or ""))
                if "{{webhook_id}}" in rendered_content:
                    rendered_content = rendered_content.replace("{{webhook_id}}", str(webhook_id or ""))
                try:
                    context_json = json.dumps(ctx, ensure_ascii=False, indent=2)
                except Exception:
                    context_json = str(ctx)
                rendered_content = f"{rendered_content}\n\n---\nContext\n{context_json}"
        except Exception:
            rendered_content = prompt

        message_payload = {"role": "user", "content": rendered_content}
        
        await client.table('messages').insert({
            "message_id": str(uuid.uuid4()),
            "thread_id": thread_id,
            "type": "user",
            "is_llm_message": True,
            "content": json.dumps(message_payload),
            "created_at": datetime.now(timezone.utc).isoformat()
        }).execute()
    
    async def _start_agent_execution(
        self,
        thread_id: str,
        project_id: str,
        agent_config: Dict[str, Any],
        trigger_variables: Dict[str, Any]
    ) -> str:
        client = await self._db.client
        
        # Debug: Log the agent config to see what model is set
        logger.debug(f"Agent config for trigger execution: model='{agent_config.get('model')}', keys={list(agent_config.keys())}")
        
        model_name = agent_config.get('model')
        # logger.debug(f"Model from agent config: '{model_name}' (type: {type(model_name)})")
        
        if not model_name:
            account_id = agent_config.get('account_id')
            if account_id:
                from core.ai_models import model_manager
                model_name = await model_manager.get_default_model_for_user(client, account_id)
        
        account_id = agent_config.get('account_id')
        if not account_id:
            raise ValueError("Account ID not found in agent configuration")
        
        # Unified billing and model access check
        can_proceed, error_message, context = await billing_integration.check_model_and_billing_access(
            account_id, model_name
        )
        
        if not can_proceed:
            raise ValueError(f"Access denied: {error_message}")
        
        agent_run = await client.table('agent_runs').insert({
            "thread_id": thread_id,
            "status": "running",
            "started_at": datetime.now(timezone.utc).isoformat(),
            "agent_id": agent_config.get('agent_id'),
            "agent_version_id": agent_config.get('current_version_id'),
            "metadata": {
                "model_name": model_name,
                "enable_thinking": False,
                "reasoning_effort": "low",
                "enable_context_manager": True,
                "trigger_execution": True,
                "trigger_variables": trigger_variables
            }
        }).execute()
        
        agent_run_id = agent_run.data[0]['id']
        
        await self._register_agent_run(agent_run_id)
        
        run_agent_background.send(
            agent_run_id=agent_run_id,
            thread_id=thread_id,
            instance_id="trigger_executor",
            project_id=project_id,
            model_name=model_name,
            enable_thinking=False,
            reasoning_effort="low",
            stream=False,
            enable_context_manager=True,
            enable_prompt_caching=True,
            agent_config=agent_config,
            request_id=structlog.contextvars.get_contextvars().get('request_id'),
        )
        
        logger.debug(f"Started agent execution: {agent_run_id}")
        return agent_run_id
    
    async def _register_agent_run(self, agent_run_id: str) -> None:
        try:
            instance_key = f"active_run:trigger_executor:{agent_run_id}"
            await redis.set(instance_key, "running", ex=redis.REDIS_KEY_TTL)
        except Exception as e:
            logger.warning(f"Failed to register agent run in Redis: {e}")


class WorkflowExecutor:
    def __init__(self, db_connection: DBConnection, session_manager: SessionManager):
        self._db = db_connection
        self._session_manager = session_manager
    
    async def execute_workflow(
        self,
        agent_id: str,
        workflow_id: str,
        workflow_input: Dict[str, Any],
        trigger_result: TriggerResult,
        trigger_event: TriggerEvent
    ) -> Dict[str, Any]:
        try:
            workflow_config, steps_json = await self._get_workflow_data(workflow_id, agent_id)
            agent_config, account_id = await self._get_agent_data(agent_id)
            
            enhanced_agent_config = await self._enhance_agent_config_for_workflow(
                agent_config, workflow_config, steps_json, workflow_input, account_id, trigger_result
            )
            
            thread_id, project_id = await self._session_manager.create_workflow_session(
                account_id, workflow_id, workflow_config['name']
            )
            
            await self._validate_workflow_execution(account_id)
            await self._create_workflow_message(
                thread_id,
                workflow_config,
                workflow_input,
                trigger_event.context if hasattr(trigger_event, "context") else None,
            )
            
            agent_run_id = await self._start_workflow_agent_execution(
                thread_id, project_id, enhanced_agent_config
            )
            
            return {
                "success": True,
                "thread_id": thread_id,
                "agent_run_id": agent_run_id,
                "message": "Workflow execution started successfully"
            }
            
        except Exception as e:
            logger.error(f"Failed to execute workflow {workflow_id}: {e}")
            return {
                "success": False,
                "error": str(e),
                "message": "Failed to start workflow execution"
            }
    
    async def _get_workflow_data(self, workflow_id: str, agent_id: str) -> Tuple[Dict[str, Any], list]:
        client = await self._db.client
        
        workflow_result = await client.table('agent_workflows').select('*').eq('id', workflow_id).eq('agent_id', agent_id).execute()
        if not workflow_result.data:
            raise ValueError(f"Workflow {workflow_id} not found for agent {agent_id}")
        
        workflow_config = workflow_result.data[0]
        if workflow_config['status'] != 'active':
            raise ValueError(f"Workflow {workflow_id} is not active")
        
        steps_json = workflow_config.get('steps', [])
        return workflow_config, steps_json
    
    async def _get_agent_data(self, agent_id: str) -> Tuple[Dict[str, Any], str]:
        
        try:
            client = await self._db.client
            agent_result = await client.table('agents').select('account_id, name').eq('agent_id', agent_id).execute()
            if not agent_result.data:
                raise ValueError(f"Agent {agent_id} not found")
            
            agent_data = agent_result.data[0]
            account_id = agent_data['account_id']
            
            from core.versioning.version_service import get_version_service
            version_service = await get_version_service()
            
            active_version = await version_service.get_active_version(agent_id, "system")
            if not active_version:
                raise ValueError(f"No active version found for agent {agent_id}")
            
            agent_config = {
                'agent_id': agent_id,
                'name': agent_data.get('name', 'Unknown Agent'),
                'system_prompt': active_version.system_prompt,
                'model': active_version.model,
                'configured_mcps': active_version.configured_mcps,
                'custom_mcps': active_version.custom_mcps,
                'agentpress_tools': active_version.agentpress_tools if isinstance(active_version.agentpress_tools, dict) else {},
                'current_version_id': active_version.version_id,
                'version_name': active_version.version_name
            }
            
            return agent_config, account_id
            
        except Exception as e:
            raise ValueError(f"Failed to get agent configuration: {str(e)}")
    
    async def _enhance_agent_config_for_workflow(
        self,
        agent_config: Dict[str, Any],
        workflow_config: Dict[str, Any],
        steps_json: list,
        workflow_input: Dict[str, Any],
        account_id: str = None,
        trigger_result: Optional[TriggerResult] = None
    ) -> Dict[str, Any]:
        available_tools = self._get_available_tools(agent_config)
        workflow_prompt = format_workflow_for_llm(
            workflow_config=workflow_config,
            steps=steps_json,
            input_data=workflow_input,
            available_tools=available_tools
        )
        
        enhanced_config = agent_config.copy()
        enhanced_config['system_prompt'] = f"""{agent_config['system_prompt']}

--- WORKFLOW EXECUTION MODE ---
{workflow_prompt}"""
        
        if account_id:
            enhanced_config['account_id'] = account_id
        
        # Check for user-specified model in trigger execution variables
        if trigger_result and hasattr(trigger_result, 'execution_variables'):
            user_model = trigger_result.execution_variables.get('model_name')
            if user_model:
                enhanced_config['model'] = user_model
                logger.debug(f"Using user-specified model for workflow: {user_model}")
        
        return enhanced_config
    
    def _get_available_tools(self, agent_config: Dict[str, Any]) -> list:
        available_tools = []
        agentpress_tools = agent_config.get('agentpress_tools', {})
        
        tool_mapping = {
            'sb_shell_tool': ['execute_command'],
            'sb_files_tool': ['create_file', 'str_replace', 'full_file_rewrite', 'delete_file'],
            'browser_tool': ['browser_navigate_to', 'browser_screenshot'],
            'sb_vision_tool': ['load_image'],
            'sb_deploy_tool': ['deploy'],
            'sb_expose_tool': ['expose_port'],
            'web_search_tool': ['web_search'],
<<<<<<< HEAD
            'data_providers_tool': ['get_data_provider_endpoints', 'execute_data_provider_call'],
            'people_search_tool': ['people_search']
=======
            'image_search_tool': ['image_search'],
            'data_providers_tool': ['get_data_provider_endpoints', 'execute_data_provider_call']
>>>>>>> 2e8c638b
        }
        
        for tool_key, tool_names in tool_mapping.items():
            tool_config = agentpress_tools.get(tool_key, False)
            if isinstance(tool_config, bool):
                if tool_config:
                    available_tools.extend(tool_names)
            elif isinstance(tool_config, dict):
                if tool_config.get('enabled', False):
                    available_tools.extend(tool_names)
        
        all_mcps = []
        if agent_config.get('configured_mcps'):
            all_mcps.extend(agent_config['configured_mcps'])
        if agent_config.get('custom_mcps'):
            all_mcps.extend(agent_config['custom_mcps'])
        
        for mcp in all_mcps:
            enabled_tools_list = mcp.get('enabledTools', [])
            available_tools.extend(enabled_tools_list)
        
        return available_tools
    
    async def _validate_workflow_execution(self, account_id: str) -> None:
        from core.billing import is_model_allowed, get_user_subscription_tier
        from billing.billing_integration import billing_integration
        
        client = await self._db.client
        from core.ai_models import model_manager
        model_name = await model_manager.get_default_model_for_user(client, account_id)
        
        # Unified billing and model access check
        can_proceed, error_message, context = await billing_integration.check_model_and_billing_access(
            account_id, model_name
        )
        
        if not can_proceed:
            raise Exception(f"Access denied: {error_message}")
    
    async def _create_workflow_message(
        self,
        thread_id: str,
        workflow_config: Dict[str, Any],
        workflow_input: Dict[str, Any],
        event_context: Optional[Dict[str, Any]] = None
    ) -> None:
        client = await self._db.client
        
        message_content = (
            f"**Execute workflow:** {workflow_config['name']}\n\n"
            f"**Inputs:**\n"
            + ("\n".join(f"- **{k.replace('_',' ').title()}:** {v}" for k, v in workflow_input.items()) if workflow_input else "- None")
        )
        if event_context is not None:
            try:
                ctx_json = json.dumps(event_context, ensure_ascii=False, indent=2)
            except Exception:
                ctx_json = str(event_context)
            message_content = f"{message_content}\n\n---\nContext\n{ctx_json}"
        
        await client.table('messages').insert({
            "message_id": str(uuid.uuid4()),
            "thread_id": thread_id,
            "type": "user",
            "is_llm_message": True,
            "content": json.dumps({"role": "user", "content": message_content}),
            "created_at": datetime.now(timezone.utc).isoformat()
        }).execute()
    
    async def _start_workflow_agent_execution(
        self,
        thread_id: str,
        project_id: str,
        agent_config: Dict[str, Any]
    ) -> str:
        client = await self._db.client
        
        # Debug: Log the agent config to see what model is set
        logger.debug(f"Agent config for workflow execution: model='{agent_config.get('model')}', keys={list(agent_config.keys())}")
        
        model_name = agent_config.get('model')
        # logger.debug(f"Model from agent config: '{model_name}' (type: {type(model_name)})")
        
        if not model_name:
            account_id = agent_config.get('account_id')
            if not account_id:
                thread_result = await client.table('threads').select('account_id').eq('thread_id', thread_id).execute()
                if thread_result.data:
                    account_id = thread_result.data[0]['account_id']
            
            if account_id:
                from core.ai_models import model_manager
                model_name = await model_manager.get_default_model_for_user(client, account_id)
            else:
                model_name = "Kimi K2"
        
        account_id = agent_config.get('account_id')
        if not account_id:
            thread_result = await client.table('threads').select('account_id').eq('thread_id', thread_id).execute()
            if thread_result.data:
                account_id = thread_result.data[0]['account_id']
            else:
                raise ValueError("Cannot determine account ID for workflow execution")
        
        # Unified billing and model access check
        can_proceed, error_message, context = await billing_integration.check_model_and_billing_access(
            account_id, model_name
        )
        
        if not can_proceed:
            raise ValueError(f"Access denied for workflow: {error_message}")
        
        agent_run = await client.table('agent_runs').insert({
            "thread_id": thread_id,
            "status": "running",
            "started_at": datetime.now(timezone.utc).isoformat(),
            "agent_id": agent_config.get('agent_id'),
            "agent_version_id": agent_config.get('current_version_id'),
            "metadata": {
                "model_name": model_name,
                "enable_thinking": False,
                "reasoning_effort": "medium",
                "enable_context_manager": True,
                "workflow_execution": True
            }
        }).execute()
        
        agent_run_id = agent_run.data[0]['id']
        
        await self._register_workflow_run(agent_run_id)
        
        run_agent_background.send(
            agent_run_id=agent_run_id,
            thread_id=thread_id,
            instance_id=getattr(config, 'INSTANCE_ID', 'default'),
            project_id=project_id,
            model_name=model_name,
            enable_thinking=False,
            reasoning_effort='medium',
            stream=False,
            enable_context_manager=True,
            enable_prompt_caching=True,
            agent_config=agent_config,
            request_id=None,
        )
        
        logger.debug(f"Started workflow agent execution: {agent_run_id}")
        return agent_run_id
    
    async def _register_workflow_run(self, agent_run_id: str) -> None:
        try:
            instance_id = getattr(config, 'INSTANCE_ID', 'default')
            instance_key = f"active_run:{instance_id}:{agent_run_id}"
            await redis.set(instance_key, "running", ex=redis.REDIS_KEY_TTL)
        except Exception as e:
            logger.warning(f"Failed to register workflow run in Redis: {e}")


def get_execution_service(db_connection: DBConnection) -> ExecutionService:
    return ExecutionService(db_connection) <|MERGE_RESOLUTION|>--- conflicted
+++ resolved
@@ -582,13 +582,9 @@
             'sb_deploy_tool': ['deploy'],
             'sb_expose_tool': ['expose_port'],
             'web_search_tool': ['web_search'],
-<<<<<<< HEAD
             'data_providers_tool': ['get_data_provider_endpoints', 'execute_data_provider_call'],
-            'people_search_tool': ['people_search']
-=======
+            'people_search_tool': ['people_search'],
             'image_search_tool': ['image_search'],
-            'data_providers_tool': ['get_data_provider_endpoints', 'execute_data_provider_call']
->>>>>>> 2e8c638b
         }
         
         for tool_key, tool_names in tool_mapping.items():
